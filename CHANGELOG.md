# Changelog

All notable changes to this project will be documented in this file.

The format is based on [Keep a Changelog](https://keepachangelog.com/en/1.0.0/),
and this project adheres to [Semantic Versioning](https://semver.org/spec/v2.0.0.html).

## [0.2.0] - 2025-05-26

### Added
- Modular package structure with separate files for each major component
- New entry point at `main.py`
- Comprehensive documentation and type hints

### Changed
- Reorganized code into logical modules:
  - `character.py`: Player and boss classes
  - `weapon.py`: Weapon system
  - `game.py`: Core game logic
  - `game_logger.py`: Combat logging
  - `utils.py`: Helper functions
- Improved code organization and OOP practices
- Enhanced error handling and input validation

### Fixed
- Health management to prevent negative values
- Circular import issues
- Various minor bugs

## [2025-05-23]

### Added
- Forked from [Mr-Zamora/11SE_OOP_RPG](https://github.com/Mr-Zamora/11SE_OOP_RPG.git)
- Refactored single-file implementation into multi-file structure
- Added `constants.py` for centralized configuration management
- Implemented type hints throughout the codebase
- Added comprehensive docstrings to all classes and methods

### Changed
- Improved code style to follow PEP 8 guidelines
- Refactored string formatting for better readability
- Updated ROADMAP.md to reflect new project structure

### Fixed
- Fixed long lines to comply with PEP 8 (88 character limit)
- Eliminated magic numbers and hardcoded strings

## [2025-05-26] - Major Restructuring

### Milestone: Multi-File RPG Implementation
This update represents a significant milestone in the project's evolution, transforming the codebase from a single-file implementation to a well-organised, modular multi-file structure. This new structure better demonstrates professional software design while maintaining educational clarity.

### Added
<<<<<<< HEAD
- Basic project structure and documentation
- CHANGELOG.md for version tracking

### Changed
- Updated project guidelines in PROJECT_RULES.md (2025-05-24 14:57:10 +10:00)

### Deprecated
- N/A
=======
- Created dedicated files for each major component:
  - `game.py` - Core game logic and flow management
  - `character.py` - Character and Boss class implementations
  - `weapon.py` - Weapon system implementation
  - `constants.py` - Game configuration and constants
  - `utils/logger.py` - Logging functionality
  - `utils/console.py` - Console interface utilities
- Implemented a clean entry point via `main.py`

### Changed
- Transformed from single-file to multi-file architecture while preserving OOP principles
- Simplified project structure by removing unnecessary package architecture
- Removed `__init__.py` files to make the project a standard Python project
- Modified import statements to work without package structure
- Renamed `PROJECT_RULES.md` to `RULES.md` for better consistency
- Updated documentation to emphasise educational focus
- Enhanced code organisation with logical separation of concerns
>>>>>>> c8081fe6

### Removed
- Deleted `setup.py` and package installation files
- Removed `run_game.py` in favour of using `rpg_game/main.py` directly
- Eliminated unnecessary complexity that could distract from learning objectives

<<<<<<< HEAD
### Security
- N/A
=======
### Commit Reference
- Commit [0ff49c9](https://github.com/Mr-Zamora/11SE_OOP_RPG/commit/0ff49c9) - "refactor: simplify project structure for educational use"
- Commit [884340c](https://github.com/Mr-Zamora/11SE_OOP_RPG/commit/884340c) - "chore: remove __pycache__ directories and add .gitignore"

### Maintenance
- Removed Python bytecode files (`__pycache__` directories) from version control
- Added comprehensive `.gitignore` file to prevent tracking of generated files
- Improved repository cleanliness and adherence to Python project standards

## [Unreleased]

### Planned
- Add unit tests with 80%+ coverage
- Implement error handling with specific exceptions
- Add inventory system for characters
- Expand character types (Sidekick, Villain classes)
- Enhance combat system
>>>>>>> c8081fe6
<|MERGE_RESOLUTION|>--- conflicted
+++ resolved
@@ -51,16 +51,6 @@
 This update represents a significant milestone in the project's evolution, transforming the codebase from a single-file implementation to a well-organised, modular multi-file structure. This new structure better demonstrates professional software design while maintaining educational clarity.
 
 ### Added
-<<<<<<< HEAD
-- Basic project structure and documentation
-- CHANGELOG.md for version tracking
-
-### Changed
-- Updated project guidelines in PROJECT_RULES.md (2025-05-24 14:57:10 +10:00)
-
-### Deprecated
-- N/A
-=======
 - Created dedicated files for each major component:
   - `game.py` - Core game logic and flow management
   - `character.py` - Character and Boss class implementations
@@ -69,6 +59,8 @@
   - `utils/logger.py` - Logging functionality
   - `utils/console.py` - Console interface utilities
 - Implemented a clean entry point via `main.py`
+- Basic project structure and documentation
+- CHANGELOG.md for version tracking
 
 ### Changed
 - Transformed from single-file to multi-file architecture while preserving OOP principles
@@ -78,17 +70,16 @@
 - Renamed `PROJECT_RULES.md` to `RULES.md` for better consistency
 - Updated documentation to emphasise educational focus
 - Enhanced code organisation with logical separation of concerns
->>>>>>> c8081fe6
+- Updated project guidelines in PROJECT_RULES.md (2025-05-24 14:57:10 +10:00)
+
+### Deprecated
+- N/A
 
 ### Removed
 - Deleted `setup.py` and package installation files
 - Removed `run_game.py` in favour of using `rpg_game/main.py` directly
 - Eliminated unnecessary complexity that could distract from learning objectives
 
-<<<<<<< HEAD
-### Security
-- N/A
-=======
 ### Commit Reference
 - Commit [0ff49c9](https://github.com/Mr-Zamora/11SE_OOP_RPG/commit/0ff49c9) - "refactor: simplify project structure for educational use"
 - Commit [884340c](https://github.com/Mr-Zamora/11SE_OOP_RPG/commit/884340c) - "chore: remove __pycache__ directories and add .gitignore"
@@ -106,4 +97,7 @@
 - Add inventory system for characters
 - Expand character types (Sidekick, Villain classes)
 - Enhance combat system
->>>>>>> c8081fe6
+- N/A
+
+### Security
+- N/A